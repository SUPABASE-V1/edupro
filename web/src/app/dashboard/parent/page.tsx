'use client';

import { useEffect, useState } from 'react';
import { useRouter } from 'next/navigation';
import { createClient } from '@/lib/supabase/client';
<<<<<<< HEAD
import { useChildrenData } from '@/lib/hooks/parent/useChildrenData';
import { useChildMetrics } from '@/lib/hooks/parent/useChildMetrics';
import { useTenantSlug } from '@/lib/tenant/useTenantSlug';
import { useUserProfile } from '@/lib/hooks/useUserProfile';
import { useUnreadMessages } from '@/lib/hooks/parent/useUnreadMessages';
import { useUserType } from '@/lib/hooks/useUserType';
import {
  MessageCircle,
  Calendar,
  FileText,
  DollarSign,
  Users,
  Search,
  LayoutDashboard,
  Settings as SettingsIcon,
  Bell,
  LogOut,
  BarChart3,
  Zap,
  Clock,
  X,
} from 'lucide-react';

import { AskAIWidget } from '@/components/dashboard/AskAIWidget';
import { TierBadge } from '@/components/ui/TierBadge';
=======
import { useParentDashboardData } from '@/lib/hooks/useParentDashboardData';
import { ParentShell } from '@/components/dashboard/parent/ParentShell';
import { DashboardHeader } from '@/components/dashboard/parent/DashboardHeader';
import { TrialBanner } from '@/components/dashboard/parent/TrialBanner';
import { OrganizationBanner } from '@/components/dashboard/parent/OrganizationBanner';
import { ExamWeekBanner } from '@/components/dashboard/parent/ExamWeekBanner';
import { EmergencyExamHelp } from '@/components/dashboard/parent/EmergencyExamHelp';
import { QuickSubjectPractice } from '@/components/dashboard/parent/QuickSubjectPractice';
import { ExamTips } from '@/components/dashboard/parent/ExamTips';
import { CAPSExamCalendar } from '@/components/dashboard/parent/CAPSExamCalendar';
import { AllGradesAllSubjects } from '@/components/dashboard/parent/AllGradesAllSubjects';
import { PendingRequestsWidget } from '@/components/dashboard/parent/PendingRequestsWidget';
import { EmptyChildrenState } from '@/components/dashboard/parent/EmptyChildrenState';
import { QuickActionsGrid } from '@/components/dashboard/parent/QuickActionsGrid';
>>>>>>> 2a17d5c5
import { CAPSActivitiesWidget } from '@/components/dashboard/parent/CAPSActivitiesWidget';
import { ExamPrepWidget } from '@/components/dashboard/exam-prep/ExamPrepWidget';
import { CollapsibleSection } from '@/components/dashboard/parent/CollapsibleSection';
import { AskAIWidget } from '@/components/dashboard/AskAIWidget';
import { Users, BarChart3, Calendar, BookOpen, GraduationCap, Zap, Target, Lightbulb } from 'lucide-react';

export default function ParentDashboard() {
  const router = useRouter();
  const supabase = createClient();
<<<<<<< HEAD
  const [userId, setUserId] = useState<string>();
  const [authLoading, setAuthLoading] = useState(true);
  
  // User type detection
  const { profile: userTypeProfile, isStandalone, isAffiliated } = useUserType();
=======
  
  // Get all data from custom hook
  const {
    userId,
    profile,
    userName,
    preschoolName,
    usageType,
    hasOrganization,
    tenantSlug,
    childrenCards,
    activeChildId,
    setActiveChildId,
    childrenLoading,
    metrics,
    unreadCount,
    trialStatus,
    loading,
  } = useParentDashboardData();
  
  // Local state
>>>>>>> 2a17d5c5
  const [greeting, setGreeting] = useState('');
  const [showAskAI, setShowAskAI] = useState(false);
  const [aiPrompt, setAIPrompt] = useState('');
  const [aiDisplay, setAIDisplay] = useState('');

  // Set greeting based on time of day
  useEffect(() => {
<<<<<<< HEAD
    const initAuth = async () => {
      const {
        data: { session },
      } = await supabase.auth.getSession();

      if (!session) {
        router.push('/sign-in');
        return;
      }

      setUserId(session.user.id);
      
      // Redirect standalone parents to their dedicated dashboard
      if (userTypeProfile && isStandalone) {
        router.push('/dashboard/parent/standalone');
        return;
      }
=======
    const hour = new Date().getHours();
    if (hour < 12) setGreeting('Good morning');
    else if (hour < 18) setGreeting('Good afternoon');
    else setGreeting('Good evening');
  }, []);
>>>>>>> 2a17d5c5

  // Auth guard
  useEffect(() => {
    if (!loading && !userId) {
      router.push('/sign-in');
    }
  }, [loading, userId, router]);

  // Handle AI interactions
  const handleAskFromActivity = async (prompt: string, display: string) => {
    setAIPrompt(prompt);
    setAIDisplay(display);
    setShowAskAI(true);
  };

  const handleCloseAI = () => {
    setShowAskAI(false);
    setAIPrompt('');
    setAIDisplay('');
  };

  // Handle exam prep navigation
  const handleStartExamPrep = () => {
    // Scroll to exam prep widget or show AI with exam context
    setAIPrompt('I need help preparing for my exams next week. Can you help me create a study plan?');
    setAIDisplay('Exam Preparation Assistant');
    setShowAskAI(true);
  };

  const handleSubjectPractice = (subject: string, grade?: string) => {
    const gradeInfo = grade ? ` for ${grade}` : '';
    setAIPrompt(`Generate a CAPS-aligned practice test for ${subject}${gradeInfo}. Include questions with a detailed memorandum. Make it exam-standard quality.`);
    setAIDisplay(`${subject} Practice Test${gradeInfo}`);
    setShowAskAI(true);
  };

  // Loading state
  if (loading) {
    return (
      <div className="app" style={{ display: 'flex', alignItems: 'center', justifyContent: 'center', minHeight: '100vh' }}>
        <div className="spinner"></div>
      </div>
    );
  }

  // Active child
  const activeChild = childrenCards.find((c) => c.id === activeChildId);

  return (
<<<<<<< HEAD
    <div className="app">
      <header className="topbar">
        <div className="topbarRow topbarEdge">
          <div className="leftGroup">
            {preschoolName ? (
              <div className="chip" style={{ display: 'flex', alignItems: 'center', gap: 6 }}>
                <span style={{ fontSize: 16 }}>??</span>
                <span style={{ fontWeight: 600 }}>{preschoolName}</span>
              </div>
            ) : profile?.preschoolId ? (
              <div className="chip" style={{ display: 'flex', alignItems: 'center', gap: 6, background: 'var(--warning-bg)', color: 'var(--warning)' }}>
                <span style={{ fontSize: 16 }}>??</span>
                <span style={{ fontWeight: 600 }}>School Info Loading...</span>
              </div>
            ) : (
              <div className="chip" style={{ display: 'flex', alignItems: 'center', gap: 6, background: 'var(--warning-bg)', color: 'var(--warning)' }}>
                <span style={{ fontSize: 16 }}>??</span>
                <span style={{ fontWeight: 600 }}>No School Linked</span>
              </div>
            )}
          </div>
          <div className="rightGroup">
            <button className="iconBtn" aria-label="Notifications">
              <Bell className="icon20" />
            </button>
            <div className="avatar">{avatarLetter}</div>
          </div>
        </div>
      </header>

      <div className="frame">
        {/* Left sidebar (desktop/tablet) */}
        <aside className="sidenav sticky" aria-label="Sidebar">
            <div className="sidenavCol">
              <nav className="nav">
              {[
                { href: '/dashboard/parent', label: 'Dashboard', icon: LayoutDashboard },
                { href: '/dashboard/parent/messages', label: 'Messages', icon: MessageCircle, badge: unreadCount },
                { href: '/dashboard/parent/children', label: 'My Children', icon: Users },
                { href: '/dashboard/parent/settings', label: 'Settings', icon: SettingsIcon },
              ].map((it) => {
                const Icon = it.icon as any;
                const active = pathname === it.href || pathname?.startsWith(it.href + '/');
                return (
                  <Link key={it.href} href={it.href} className={`navItem ${active ? 'navItemActive' : ''}`} aria-current={active ? 'page' : undefined}>
                    <Icon className="navIcon" />
                    <span>{it.label}</span>
                    {typeof it.badge === 'number' && it.badge > 0 && (
                      <span className="navItemBadge badgeNumber">{it.badge}</span>
                    )}
                  </Link>
                );
              })}
            </nav>
            <div className="sidenavFooter">
              <button
                className="navItem"
                onClick={async () => { const sb = createClient(); await sb.auth.signOut(); router.push('/sign-in'); }}
              >
                <LogOut className="navIcon" />
                <span>Sign out</span>
              </button>
              <div className="brandPill w-full text-center">Powered by EduDash Pro</div>
            </div>
            </div>
          </aside>

        {/* Main column */}
        <main className="content">
          {/* Search Bar */}
          <div style={{ marginTop: 0, marginBottom: 'var(--space-3)' }}>
            <div style={{ position: 'relative' }}>
              <input
                className="searchInput"
                placeholder="Search..."
                style={{ width: '100%', paddingRight: '2.5rem' }}
                onKeyDown={(e) => {
                  const t = e.target as HTMLInputElement;
                  if (e.key === 'Enter' && t.value.trim()) router.push(`/dashboard/parent/search?q=${encodeURIComponent(t.value.trim())}`);
                }}
              />
              <Search className="searchIcon icon16" style={{ right: '0.75rem', left: 'auto' }} />
            </div>
          </div>

          {/* Greeting */}
          <div className="section" style={{ marginBottom: 0 }}>
            <div style={{ display: 'flex', alignItems: 'center', justifyContent: 'space-between', marginBottom: 'var(--space-3)', gap: 'var(--space-2)' }}>
              <h1 className="h1" style={{ margin: 0 }}>{greeting}, {userName}</h1>
            </div>

            {/* Show onboarding if no preschool linked */}
            {!preschoolName && !profile?.preschoolId && (
              <ParentOnboarding userName={userName} />
            )}

            {/* Show pending requests widget */}
            <PendingRequestsWidget userId={userId} />

            {/* Show pending status if preschool linked but no children */}
            {preschoolName && childrenCards.length === 0 && pendingRequests.length === 0 && !childrenLoading && (
              <div className="section">
                <div className="card" style={{ 
                  background: 'linear-gradient(135deg, #f59e0b 0%, #d97706 100%)', 
                  color: 'white',
                  padding: 'var(--space-5)',
                  textAlign: 'center'
                }}>
                  <div style={{ fontSize: 48, marginBottom: 16 }}>??</div>
                  <h2 style={{ margin: 0, marginBottom: 8, fontSize: 20, fontWeight: 700 }}>
                    Registration Pending
                  </h2>
                  <p style={{ margin: 0, marginBottom: 16, fontSize: 14, opacity: 0.9 }}>
                    Your child registration is awaiting approval from {preschoolName}.
                  </p>
                  <p style={{ margin: 0, fontSize: 13, opacity: 0.8 }}>
                    You'll be notified once the school approves your request.
                  </p>
                </div>
              </div>
            )}

            {preschoolName && (
              <div className="card" style={{ background: 'linear-gradient(135deg, #667eea 0%, #764ba2 100%)', color: 'white', marginBottom: 16, cursor: 'pointer' }} onClick={() => router.push('/dashboard/parent/preschool')}>
                <div style={{ display: 'flex', flexDirection: 'column', gap: 8 }}>
                  <div style={{ display: 'flex', alignItems: 'center', gap: 8, flexWrap: 'wrap' }}>
                    <span style={{ fontSize: 24 }}>??</span>
                    <h2 style={{ margin: 0, fontSize: 20, fontWeight: 700 }}>{preschoolName}</h2>
                  </div>
                  <div style={{ display: 'flex', alignItems: 'center', gap: 8, flexWrap: 'wrap', paddingLeft: 32 }}>
                    <p style={{ margin: 0, fontSize: 14, opacity: 0.9 }}>{roleDisplay}</p>
                    <span style={{ opacity: 0.7 }}>?</span>
                    <TierBadge userId={userId} size="sm" showUpgrade />
                  </div>
                </div>
              </div>
            )}
          </div>

          {/* Children Cards - Horizontal Scroll */}
          {childrenCards.length > 0 && (
            <div className="section">
              <div className="sectionTitle">
                <Users className="w-4 h-4 text-purple-400" />
                My Children
              </div>
              <style>{`
                .child-scroll-container {
                  display: flex;
                  gap: var(--space-3);
                  overflow-x: auto;
                  overflow-y: hidden;
                  padding-bottom: var(--space-2);
                  scrollbar-width: thin;
                  scrollbar-color: var(--border) transparent;
                }
                .child-scroll-container::-webkit-scrollbar {
                  height: 6px;
                }
                .child-scroll-container::-webkit-scrollbar-track {
                  background: transparent;
                }
                .child-scroll-container::-webkit-scrollbar-thumb {
                  background: var(--border);
                  border-radius: 3px;
                }
                .child-scroll-container::-webkit-scrollbar-thumb:hover {
                  background: var(--muted);
                }
              `}</style>
              <div className="child-scroll-container">
                {childrenCards.map((child) => (
                  <div
                    key={child.id}
                    className="card"
                    style={{
                      padding: 'var(--space-4)',
                      cursor: 'pointer',
                      border: activeChildId === child.id ? '2px solid var(--primary)' : undefined,
                      transition: 'all 0.2s ease',
                      minWidth: '280px',
                      maxWidth: '320px',
                      width: '100%',
                      flexShrink: 0
                    }}
                    onClick={() => setActiveChildId(child.id)}
                  >
                    <div style={{ display: 'flex', alignItems: 'center', gap: 'var(--space-3)', marginBottom: 'var(--space-3)' }}>
                      <div 
                        className="avatar" 
                        style={{ 
                          width: 48, 
                          height: 48, 
                          fontSize: 20, 
                          flexShrink: 0,
                          backgroundImage: child.avatarUrl ? `url(${child.avatarUrl})` : undefined,
                          backgroundSize: 'cover',
                          backgroundPosition: 'center'
                        }}
                      >
                        {!child.avatarUrl && `${child.firstName[0]}${child.lastName[0]}`}
                      </div>
                      <div style={{ flex: 1, minWidth: 0 }}>
                        <div style={{ fontWeight: 700, fontSize: 16, marginBottom: 4 }}>
                          {child.firstName} {child.lastName}
                        </div>
                        <div style={{ fontSize: 12, color: 'var(--muted)' }}>
                          {child.grade}{child.className ? ` ? ${child.className}` : ''}
                        </div>
                      </div>
                      {activeChildId === child.id && (
                        <div style={{
                          width: 8,
                          height: 8,
                          borderRadius: '50%',
                          background: 'var(--primary)',
                          flexShrink: 0
                        }}></div>
                      )}
=======
    <ParentShell
      tenantSlug={tenantSlug}
      userEmail={profile?.email}
      userName={userName}
      preschoolName={preschoolName}
      unreadCount={unreadCount}
      hasOrganization={hasOrganization}
    >
      <div className="container">
        {/* Header */}
        <DashboardHeader userName={userName} greeting={greeting} />

        {/* Trial Banner */}
        <TrialBanner trialStatus={trialStatus} />

        {/* CRITICAL: Exam Banner - ALWAYS SHOW (Exams in Progress!) */}
        <ExamWeekBanner onStartExamPrep={handleStartExamPrep} />

        {/* Organization Banner (ONLY if has organization) */}
        <OrganizationBanner
          hasOrganization={hasOrganization}
          preschoolName={preschoolName}
          userId={userId}
        />

        {/* Pending Requests (ONLY for organization-linked parents) */}
        {hasOrganization && <PendingRequestsWidget userId={userId} />}

        {/* Children Section */}
        {childrenCards.length === 0 && !childrenLoading && (
          <EmptyChildrenState
            usageType={usageType}
            onAddChild={() => {
              // If parent has organization, they should claim/link children
              // If independent parent, they should register children
              if (hasOrganization) {
                router.push('/dashboard/parent/claim-child');
              } else {
                router.push('/dashboard/parent/register-child');
              }
            }}
          />
        )}

        {childrenCards.length > 0 && (
          <CollapsibleSection title="My Children" icon={Users} defaultCollapsed={false}>
            <div className="flex gap-3 overflow-x-auto" style={{ paddingBottom: 'var(--space-2)' }}>
              {childrenCards.map((child) => (
                <div
                  key={child.id}
                  className="card card-interactive"
                  style={{
                    border: activeChildId === child.id ? '2px solid var(--primary)' : undefined,
                    minWidth: '280px',
                    flexShrink: 0
                  }}
                  onClick={() => setActiveChildId(child.id)}
                >
                  <div className="flex items-center gap-3 mb-3">
                    <div className="avatar" style={{ width: 48, height: 48, fontSize: 20 }}>
                      {child.firstName[0]}{child.lastName[0]}
>>>>>>> 2a17d5c5
                    </div>
                    <div className="flex-1">
                      <div className="font-bold" style={{ fontSize: 16 }}>
                        {child.firstName} {child.lastName}
                      </div>
                      <div className="text-xs" style={{ color: 'var(--muted)' }}>
                        {child.grade}
                      </div>
                    </div>
                  </div>
                  <div className="grid grid-cols-2 gap-2">
                    <div className="text-xs" style={{ color: 'var(--muted)' }}>
                      <div className="font-semibold" style={{ fontSize: 16 }}>{child.homeworkPending}</div>
                      Homework
                    </div>
                    <div className="text-xs" style={{ color: 'var(--muted)' }}>
                      <div className="font-semibold" style={{ fontSize: 16 }}>{child.upcomingEvents}</div>
                      Events
                    </div>
                  </div>
                </div>
              ))}
            </div>
          </CollapsibleSection>
        )}

        {/* Quick Actions Grid */}
        <QuickActionsGrid usageType={usageType} hasOrganization={hasOrganization} />

        {/* Emergency Exam Help - Priority Access to AI Tutor */}
        <CollapsibleSection title="Emergency Exam Help" icon={Zap} defaultCollapsed={false}>
          <EmergencyExamHelp onClick={handleStartExamPrep} />
        </CollapsibleSection>

        {/* CAPS Exam Calendar - Real Exam Schedule */}
        <CollapsibleSection title="CAPS Exam Calendar" icon={Calendar} defaultCollapsed={false}>
          <CAPSExamCalendar 
            childGrade={activeChild ? `Grade ${Math.floor(10 + (activeChild.progressScore / 20))}` : undefined}
            usageType={usageType}
          />
        </CollapsibleSection>

        {/* Quick Subject Practice - One-Click Practice Tests */}
        {activeChild && (
          <CollapsibleSection title="Quick Subject Practice" icon={Target} defaultCollapsed={true}>
            <QuickSubjectPractice
              childAge={activeChild.progressScore > 80 ? 15 : 10}
              onSelectSubject={handleSubjectPractice}
            />
          </CollapsibleSection>
        )}

        {/* All Grades & Subjects - Complete CAPS Coverage */}
        <CollapsibleSection title="All Grades & Subjects" icon={BookOpen} defaultCollapsed={true}>
          <AllGradesAllSubjects onSelectSubject={handleSubjectPractice} />
        </CollapsibleSection>

        {/* Exam Tips - Study Best Practices */}
        <CollapsibleSection title="Exam Tips & Study Strategies" icon={Lightbulb} defaultCollapsed={true}>
          <ExamTips />
        </CollapsibleSection>

        {/* Overview Section (ONLY for organization-linked parents) */}
        {hasOrganization && (
          <CollapsibleSection title="Overview" icon={BarChart3} defaultCollapsed={true}>
            <div className="grid2">
              <div className="card tile">
                <div className="metricValue">{unreadCount}</div>
                <div className="metricLabel">Unread Messages</div>
              </div>
              <div className="card tile">
                <div className="metricValue">{activeChild ? metrics.pendingHomework : 0}</div>
                <div className="metricLabel">Homework Pending</div>
              </div>
              <div className="card tile">
                <div className="metricValue">0%</div>
                <div className="metricLabel">Attendance Rate</div>
              </div>
              <div className="card tile">
                <div className="metricValue">{childrenCards.length}</div>
                <div className="metricLabel">Total Children</div>
              </div>
            </div>
          </CollapsibleSection>
        )}

        {/* CAPS Activities Widget */}
        {activeChild && (
          <CollapsibleSection title="Learning Activities" icon={GraduationCap} defaultCollapsed={true}>
            <CAPSActivitiesWidget
              childAge={activeChild.progressScore > 80 ? 6 : 5}
              childName={activeChild.firstName}
              onAskDashAI={(prompt, display) => handleAskFromActivity(prompt, display)}
            />
          </CollapsibleSection>
        )}

        {/* Exam Prep Widget */}
        {activeChild && activeChild.progressScore > 50 && (
          <div className="section" style={{ marginTop: 0 }}>
            <div className="card" style={{ 
              padding: 'var(--space-5)', 
              background: 'linear-gradient(135deg, rgba(251, 191, 36, 0.05) 0%, rgba(245, 158, 11, 0.05) 100%)', 
              border: '1px solid rgba(251, 191, 36, 0.2)' 
            }}>
              <ExamPrepWidget
                onAskDashAI={(prompt, display) => handleAskFromActivity(prompt, display)}
                guestMode={false}
              />
            </div>
          </div>
        )}
      </div>

      {/* AI Widget Modal */}
      {showAskAI && (
        <div style={{
          position: 'fixed',
          top: 0,
          left: 0,
          right: 0,
          bottom: 0,
          background: 'rgba(0, 0, 0, 0.8)',
          zIndex: 9999,
          display: 'flex',
          alignItems: 'center',
          justifyContent: 'center',
          padding: 20
        }}>
          <div style={{ width: '100%', maxWidth: 800, position: 'relative' }}>
            <button
              onClick={handleCloseAI}
              style={{
                position: 'absolute',
                top: -40,
                right: 0,
                background: 'rgba(255, 255, 255, 0.1)',
                border: 'none',
                borderRadius: 8,
                padding: 8,
                cursor: 'pointer',
                color: 'white'
              }}
            >
              Close
            </button>
            <AskAIWidget
              fullscreen={true}
              initialPrompt={aiPrompt}
              displayMessage={aiDisplay}
              language={profile?.preferredLanguage || 'en-ZA'}
              enableInteractive={true}
              onClose={handleCloseAI}
            />
          </div>
        </div>
      )}
    </ParentShell>
  );
}<|MERGE_RESOLUTION|>--- conflicted
+++ resolved
@@ -3,33 +3,6 @@
 import { useEffect, useState } from 'react';
 import { useRouter } from 'next/navigation';
 import { createClient } from '@/lib/supabase/client';
-<<<<<<< HEAD
-import { useChildrenData } from '@/lib/hooks/parent/useChildrenData';
-import { useChildMetrics } from '@/lib/hooks/parent/useChildMetrics';
-import { useTenantSlug } from '@/lib/tenant/useTenantSlug';
-import { useUserProfile } from '@/lib/hooks/useUserProfile';
-import { useUnreadMessages } from '@/lib/hooks/parent/useUnreadMessages';
-import { useUserType } from '@/lib/hooks/useUserType';
-import {
-  MessageCircle,
-  Calendar,
-  FileText,
-  DollarSign,
-  Users,
-  Search,
-  LayoutDashboard,
-  Settings as SettingsIcon,
-  Bell,
-  LogOut,
-  BarChart3,
-  Zap,
-  Clock,
-  X,
-} from 'lucide-react';
-
-import { AskAIWidget } from '@/components/dashboard/AskAIWidget';
-import { TierBadge } from '@/components/ui/TierBadge';
-=======
 import { useParentDashboardData } from '@/lib/hooks/useParentDashboardData';
 import { ParentShell } from '@/components/dashboard/parent/ParentShell';
 import { DashboardHeader } from '@/components/dashboard/parent/DashboardHeader';
@@ -44,7 +17,6 @@
 import { PendingRequestsWidget } from '@/components/dashboard/parent/PendingRequestsWidget';
 import { EmptyChildrenState } from '@/components/dashboard/parent/EmptyChildrenState';
 import { QuickActionsGrid } from '@/components/dashboard/parent/QuickActionsGrid';
->>>>>>> 2a17d5c5
 import { CAPSActivitiesWidget } from '@/components/dashboard/parent/CAPSActivitiesWidget';
 import { ExamPrepWidget } from '@/components/dashboard/exam-prep/ExamPrepWidget';
 import { CollapsibleSection } from '@/components/dashboard/parent/CollapsibleSection';
@@ -54,13 +26,6 @@
 export default function ParentDashboard() {
   const router = useRouter();
   const supabase = createClient();
-<<<<<<< HEAD
-  const [userId, setUserId] = useState<string>();
-  const [authLoading, setAuthLoading] = useState(true);
-  
-  // User type detection
-  const { profile: userTypeProfile, isStandalone, isAffiliated } = useUserType();
-=======
   
   // Get all data from custom hook
   const {
@@ -82,7 +47,6 @@
   } = useParentDashboardData();
   
   // Local state
->>>>>>> 2a17d5c5
   const [greeting, setGreeting] = useState('');
   const [showAskAI, setShowAskAI] = useState(false);
   const [aiPrompt, setAIPrompt] = useState('');
@@ -90,31 +54,11 @@
 
   // Set greeting based on time of day
   useEffect(() => {
-<<<<<<< HEAD
-    const initAuth = async () => {
-      const {
-        data: { session },
-      } = await supabase.auth.getSession();
-
-      if (!session) {
-        router.push('/sign-in');
-        return;
-      }
-
-      setUserId(session.user.id);
-      
-      // Redirect standalone parents to their dedicated dashboard
-      if (userTypeProfile && isStandalone) {
-        router.push('/dashboard/parent/standalone');
-        return;
-      }
-=======
     const hour = new Date().getHours();
     if (hour < 12) setGreeting('Good morning');
     else if (hour < 18) setGreeting('Good afternoon');
     else setGreeting('Good evening');
   }, []);
->>>>>>> 2a17d5c5
 
   // Auth guard
   useEffect(() => {
@@ -164,227 +108,6 @@
   const activeChild = childrenCards.find((c) => c.id === activeChildId);
 
   return (
-<<<<<<< HEAD
-    <div className="app">
-      <header className="topbar">
-        <div className="topbarRow topbarEdge">
-          <div className="leftGroup">
-            {preschoolName ? (
-              <div className="chip" style={{ display: 'flex', alignItems: 'center', gap: 6 }}>
-                <span style={{ fontSize: 16 }}>??</span>
-                <span style={{ fontWeight: 600 }}>{preschoolName}</span>
-              </div>
-            ) : profile?.preschoolId ? (
-              <div className="chip" style={{ display: 'flex', alignItems: 'center', gap: 6, background: 'var(--warning-bg)', color: 'var(--warning)' }}>
-                <span style={{ fontSize: 16 }}>??</span>
-                <span style={{ fontWeight: 600 }}>School Info Loading...</span>
-              </div>
-            ) : (
-              <div className="chip" style={{ display: 'flex', alignItems: 'center', gap: 6, background: 'var(--warning-bg)', color: 'var(--warning)' }}>
-                <span style={{ fontSize: 16 }}>??</span>
-                <span style={{ fontWeight: 600 }}>No School Linked</span>
-              </div>
-            )}
-          </div>
-          <div className="rightGroup">
-            <button className="iconBtn" aria-label="Notifications">
-              <Bell className="icon20" />
-            </button>
-            <div className="avatar">{avatarLetter}</div>
-          </div>
-        </div>
-      </header>
-
-      <div className="frame">
-        {/* Left sidebar (desktop/tablet) */}
-        <aside className="sidenav sticky" aria-label="Sidebar">
-            <div className="sidenavCol">
-              <nav className="nav">
-              {[
-                { href: '/dashboard/parent', label: 'Dashboard', icon: LayoutDashboard },
-                { href: '/dashboard/parent/messages', label: 'Messages', icon: MessageCircle, badge: unreadCount },
-                { href: '/dashboard/parent/children', label: 'My Children', icon: Users },
-                { href: '/dashboard/parent/settings', label: 'Settings', icon: SettingsIcon },
-              ].map((it) => {
-                const Icon = it.icon as any;
-                const active = pathname === it.href || pathname?.startsWith(it.href + '/');
-                return (
-                  <Link key={it.href} href={it.href} className={`navItem ${active ? 'navItemActive' : ''}`} aria-current={active ? 'page' : undefined}>
-                    <Icon className="navIcon" />
-                    <span>{it.label}</span>
-                    {typeof it.badge === 'number' && it.badge > 0 && (
-                      <span className="navItemBadge badgeNumber">{it.badge}</span>
-                    )}
-                  </Link>
-                );
-              })}
-            </nav>
-            <div className="sidenavFooter">
-              <button
-                className="navItem"
-                onClick={async () => { const sb = createClient(); await sb.auth.signOut(); router.push('/sign-in'); }}
-              >
-                <LogOut className="navIcon" />
-                <span>Sign out</span>
-              </button>
-              <div className="brandPill w-full text-center">Powered by EduDash Pro</div>
-            </div>
-            </div>
-          </aside>
-
-        {/* Main column */}
-        <main className="content">
-          {/* Search Bar */}
-          <div style={{ marginTop: 0, marginBottom: 'var(--space-3)' }}>
-            <div style={{ position: 'relative' }}>
-              <input
-                className="searchInput"
-                placeholder="Search..."
-                style={{ width: '100%', paddingRight: '2.5rem' }}
-                onKeyDown={(e) => {
-                  const t = e.target as HTMLInputElement;
-                  if (e.key === 'Enter' && t.value.trim()) router.push(`/dashboard/parent/search?q=${encodeURIComponent(t.value.trim())}`);
-                }}
-              />
-              <Search className="searchIcon icon16" style={{ right: '0.75rem', left: 'auto' }} />
-            </div>
-          </div>
-
-          {/* Greeting */}
-          <div className="section" style={{ marginBottom: 0 }}>
-            <div style={{ display: 'flex', alignItems: 'center', justifyContent: 'space-between', marginBottom: 'var(--space-3)', gap: 'var(--space-2)' }}>
-              <h1 className="h1" style={{ margin: 0 }}>{greeting}, {userName}</h1>
-            </div>
-
-            {/* Show onboarding if no preschool linked */}
-            {!preschoolName && !profile?.preschoolId && (
-              <ParentOnboarding userName={userName} />
-            )}
-
-            {/* Show pending requests widget */}
-            <PendingRequestsWidget userId={userId} />
-
-            {/* Show pending status if preschool linked but no children */}
-            {preschoolName && childrenCards.length === 0 && pendingRequests.length === 0 && !childrenLoading && (
-              <div className="section">
-                <div className="card" style={{ 
-                  background: 'linear-gradient(135deg, #f59e0b 0%, #d97706 100%)', 
-                  color: 'white',
-                  padding: 'var(--space-5)',
-                  textAlign: 'center'
-                }}>
-                  <div style={{ fontSize: 48, marginBottom: 16 }}>??</div>
-                  <h2 style={{ margin: 0, marginBottom: 8, fontSize: 20, fontWeight: 700 }}>
-                    Registration Pending
-                  </h2>
-                  <p style={{ margin: 0, marginBottom: 16, fontSize: 14, opacity: 0.9 }}>
-                    Your child registration is awaiting approval from {preschoolName}.
-                  </p>
-                  <p style={{ margin: 0, fontSize: 13, opacity: 0.8 }}>
-                    You'll be notified once the school approves your request.
-                  </p>
-                </div>
-              </div>
-            )}
-
-            {preschoolName && (
-              <div className="card" style={{ background: 'linear-gradient(135deg, #667eea 0%, #764ba2 100%)', color: 'white', marginBottom: 16, cursor: 'pointer' }} onClick={() => router.push('/dashboard/parent/preschool')}>
-                <div style={{ display: 'flex', flexDirection: 'column', gap: 8 }}>
-                  <div style={{ display: 'flex', alignItems: 'center', gap: 8, flexWrap: 'wrap' }}>
-                    <span style={{ fontSize: 24 }}>??</span>
-                    <h2 style={{ margin: 0, fontSize: 20, fontWeight: 700 }}>{preschoolName}</h2>
-                  </div>
-                  <div style={{ display: 'flex', alignItems: 'center', gap: 8, flexWrap: 'wrap', paddingLeft: 32 }}>
-                    <p style={{ margin: 0, fontSize: 14, opacity: 0.9 }}>{roleDisplay}</p>
-                    <span style={{ opacity: 0.7 }}>?</span>
-                    <TierBadge userId={userId} size="sm" showUpgrade />
-                  </div>
-                </div>
-              </div>
-            )}
-          </div>
-
-          {/* Children Cards - Horizontal Scroll */}
-          {childrenCards.length > 0 && (
-            <div className="section">
-              <div className="sectionTitle">
-                <Users className="w-4 h-4 text-purple-400" />
-                My Children
-              </div>
-              <style>{`
-                .child-scroll-container {
-                  display: flex;
-                  gap: var(--space-3);
-                  overflow-x: auto;
-                  overflow-y: hidden;
-                  padding-bottom: var(--space-2);
-                  scrollbar-width: thin;
-                  scrollbar-color: var(--border) transparent;
-                }
-                .child-scroll-container::-webkit-scrollbar {
-                  height: 6px;
-                }
-                .child-scroll-container::-webkit-scrollbar-track {
-                  background: transparent;
-                }
-                .child-scroll-container::-webkit-scrollbar-thumb {
-                  background: var(--border);
-                  border-radius: 3px;
-                }
-                .child-scroll-container::-webkit-scrollbar-thumb:hover {
-                  background: var(--muted);
-                }
-              `}</style>
-              <div className="child-scroll-container">
-                {childrenCards.map((child) => (
-                  <div
-                    key={child.id}
-                    className="card"
-                    style={{
-                      padding: 'var(--space-4)',
-                      cursor: 'pointer',
-                      border: activeChildId === child.id ? '2px solid var(--primary)' : undefined,
-                      transition: 'all 0.2s ease',
-                      minWidth: '280px',
-                      maxWidth: '320px',
-                      width: '100%',
-                      flexShrink: 0
-                    }}
-                    onClick={() => setActiveChildId(child.id)}
-                  >
-                    <div style={{ display: 'flex', alignItems: 'center', gap: 'var(--space-3)', marginBottom: 'var(--space-3)' }}>
-                      <div 
-                        className="avatar" 
-                        style={{ 
-                          width: 48, 
-                          height: 48, 
-                          fontSize: 20, 
-                          flexShrink: 0,
-                          backgroundImage: child.avatarUrl ? `url(${child.avatarUrl})` : undefined,
-                          backgroundSize: 'cover',
-                          backgroundPosition: 'center'
-                        }}
-                      >
-                        {!child.avatarUrl && `${child.firstName[0]}${child.lastName[0]}`}
-                      </div>
-                      <div style={{ flex: 1, minWidth: 0 }}>
-                        <div style={{ fontWeight: 700, fontSize: 16, marginBottom: 4 }}>
-                          {child.firstName} {child.lastName}
-                        </div>
-                        <div style={{ fontSize: 12, color: 'var(--muted)' }}>
-                          {child.grade}{child.className ? ` ? ${child.className}` : ''}
-                        </div>
-                      </div>
-                      {activeChildId === child.id && (
-                        <div style={{
-                          width: 8,
-                          height: 8,
-                          borderRadius: '50%',
-                          background: 'var(--primary)',
-                          flexShrink: 0
-                        }}></div>
-                      )}
-=======
     <ParentShell
       tenantSlug={tenantSlug}
       userEmail={profile?.email}
@@ -446,7 +169,6 @@
                   <div className="flex items-center gap-3 mb-3">
                     <div className="avatar" style={{ width: 48, height: 48, fontSize: 20 }}>
                       {child.firstName[0]}{child.lastName[0]}
->>>>>>> 2a17d5c5
                     </div>
                     <div className="flex-1">
                       <div className="font-bold" style={{ fontSize: 16 }}>
